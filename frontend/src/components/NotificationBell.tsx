'use client';

import React, { useState, useEffect } from 'react';
<<<<<<< HEAD
import logger from '@/utils/logger';
=======
import { Bell, X } from 'lucide-react';
import { API_CONFIG } from '@/config/api';
>>>>>>> 5df23f22

const API_URL = API_CONFIG.BASE_URL;

interface Notification {
  id: string;
  type: string;
  title: string;
  message: string;
  data?: any;
  read: boolean;
  createdAt: string;
}

interface NotificationBellProps {
  onNotificationClick?: (notification: Notification) => void;
}

export default function NotificationBell({ onNotificationClick }: NotificationBellProps) {
  const [notifications, setNotifications] = useState<Notification[]>([]);
  const [unreadCount, setUnreadCount] = useState(0);
  const [isOpen, setIsOpen] = useState(false);
  const [loading, setLoading] = useState(false);

  useEffect(() => {
    fetchNotifications();
    // Poll for new notifications every 30 seconds
    const interval = setInterval(fetchNotifications, 30000);
    return () => clearInterval(interval);
  }, []);

  const fetchNotifications = async () => {
    try {
      const token = localStorage.getItem('token');
      if (!token) return;

      const res = await fetch(`${API_URL}/api/users/notifications?limit=10`, {
        headers: {
          'Authorization': `Bearer ${token}`,
          'Content-Type': 'application/json'
        }
      });

      if (res.ok) {
        const data = await res.json();
        setNotifications(data.notifications || []);
        setUnreadCount(data.notifications?.filter((n: Notification) => !n.read).length || 0);
      }
    } catch (error: any) {
      logger.apiError('Failed to fetch notifications', error);
    }
  };

  const markAsRead = async (notificationIds?: string[]) => {
    try {
      const token = localStorage.getItem('token');
      if (!token) return;

      setLoading(true);
      const res = await fetch(`${API_URL}/api/users/notifications/mark-read`, {
        method: 'POST',
        headers: {
          'Authorization': `Bearer ${token}`,
          'Content-Type': 'application/json'
        },
        body: JSON.stringify({
          notificationIds: notificationIds || notifications.filter(n => !n.read).map(n => n.id)
        })
      });

      if (res.ok) {
        // Update local state
        setNotifications(prev => 
          prev.map(n => ({
            ...n,
            read: notificationIds ? 
              (notificationIds.includes(n.id) ? true : n.read) : 
              true
          }))
        );
        setUnreadCount(0);
      }
    } catch (error: any) {
      logger.apiError('Failed to mark notifications as read', error);
    } finally {
      setLoading(false);
    }
  };

  const handleNotificationClick = (notification: Notification) => {
    if (!notification.read) {
      markAsRead([notification.id]);
    }
    onNotificationClick?.(notification);
    setIsOpen(false);
  };

  const formatTime = (dateString: string) => {
    const date = new Date(dateString);
    const now = new Date();
    const diffInMinutes = Math.floor((now.getTime() - date.getTime()) / (1000 * 60));
    
    if (diffInMinutes < 1) return 'Just now';
    if (diffInMinutes < 60) return `${diffInMinutes}m ago`;
    if (diffInMinutes < 1440) return `${Math.floor(diffInMinutes / 60)}h ago`;
    return date.toLocaleDateString();
  };

  return (
    <div className="relative">
      {/* Notification Bell */}
      <button
        onClick={() => setIsOpen(!isOpen)}
        className="relative p-2 text-gray-600 hover:text-gray-900 transition-colors"
      >
        <svg className="w-6 h-6" fill="none" stroke="currentColor" viewBox="0 0 24 24">
          <path strokeLinecap="round" strokeLinejoin="round" strokeWidth={2} d="M15 17h5l-5 5v-5z" />
          <path strokeLinecap="round" strokeLinejoin="round" strokeWidth={2} d="M9 17h6m-6 0v-5a3 3 0 00-3-3H6a3 3 0 00-3 3v5h6z" />
        </svg>
        
        {/* Unread Badge */}
        {unreadCount > 0 && (
          <span className="absolute -top-1 -right-1 bg-red-500 text-white text-xs rounded-full h-5 w-5 flex items-center justify-center">
            {unreadCount > 9 ? '9+' : unreadCount}
          </span>
        )}
      </button>

      {/* Notification Dropdown */}
      {isOpen && (
        <div className="absolute right-0 mt-2 w-80 bg-white rounded-lg shadow-lg border border-gray-200 z-50">
          <div className="p-4 border-b border-gray-200">
            <div className="flex justify-between items-center">
              <h3 className="text-lg font-semibold text-gray-900">Notifications</h3>
              {unreadCount > 0 && (
                <button
                  onClick={() => markAsRead()}
                  disabled={loading}
                  className="text-sm text-blue-600 hover:text-blue-800 disabled:opacity-50"
                >
                  {loading ? 'Marking...' : 'Mark all as read'}
                </button>
              )}
            </div>
          </div>

          <div className="max-h-96 overflow-y-auto">
            {notifications.length === 0 ? (
              <div className="p-4 text-center text-gray-500">
                No notifications
              </div>
            ) : (
              notifications.map((notification) => (
                <div
                  key={notification.id}
                  onClick={() => handleNotificationClick(notification)}
                  className={`p-4 border-b border-gray-100 cursor-pointer hover:bg-gray-50 transition-colors ${
                    !notification.read ? 'bg-blue-50' : ''
                  }`}
                >
                  <div className="flex items-start space-x-3">
                    <div className={`flex-shrink-0 w-2 h-2 rounded-full mt-2 ${
                      !notification.read ? 'bg-blue-500' : 'bg-gray-300'
                    }`} />
                    <div className="flex-1 min-w-0">
                      <p className="text-sm font-medium text-gray-900">
                        {notification.title}
                      </p>
                      <p className="text-sm text-gray-600 mt-1">
                        {notification.message}
                      </p>
                      <p className="text-xs text-gray-400 mt-2">
                        {formatTime(notification.createdAt)}
                      </p>
                    </div>
                  </div>
                </div>
              ))
            )}
          </div>

          {notifications.length > 0 && (
            <div className="p-4 border-t border-gray-200">
              <button
                onClick={() => setIsOpen(false)}
                className="w-full text-sm text-gray-600 hover:text-gray-800"
              >
                Close
              </button>
            </div>
          )}
        </div>
      )}

      {/* Backdrop */}
      {isOpen && (
        <div
          className="fixed inset-0 z-40"
          onClick={() => setIsOpen(false)}
        />
      )}
    </div>
  );
} <|MERGE_RESOLUTION|>--- conflicted
+++ resolved
@@ -1,12 +1,8 @@
 'use client';
 
 import React, { useState, useEffect } from 'react';
-<<<<<<< HEAD
 import logger from '@/utils/logger';
-=======
-import { Bell, X } from 'lucide-react';
-import { API_CONFIG } from '@/config/api';
->>>>>>> 5df23f22
+
 
 const API_URL = API_CONFIG.BASE_URL;
 
