--- conflicted
+++ resolved
@@ -2,12 +2,8 @@
 
 import React, { useState, useEffect } from 'react';
 import { useRouter } from 'next/navigation';
-<<<<<<< HEAD
 import logger from '@/utils/logger';
-=======
-import { ArrowUpRight, ArrowDownRight, Search, Filter } from 'lucide-react';
-import { API_CONFIG } from '@/config/api';
->>>>>>> 5df23f22
+
 
 const API_URL = API_CONFIG.BASE_URL;
 
