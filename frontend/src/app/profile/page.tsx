'use client';

import React, { useState, useEffect } from 'react';
import { useRouter } from 'next/navigation';
<<<<<<< HEAD
import logger from '@/utils/logger';
=======
import { User, Mail, Phone, MapPin, Edit, Save, X } from 'lucide-react';
import { API_CONFIG } from '@/config/api';
>>>>>>> 5df23f22

const API_URL = API_CONFIG.BASE_URL;

interface User {
  id: string;
  name: string;
  email: string;
  createdAt: string;
}

interface UserStats {
  totalTransactions: number;
  sentTransactions: number;
  receivedTransactions: number;
  sentAmount: number;
  receivedAmount: number;
  thisMonthTransactions: number;
  netAmount: number;
}

interface Activity {
  id: string;
  type: 'send' | 'receive';
  amount: number;
  currency: string;
  status: 'pending' | 'completed' | 'failed';
  description?: string;
  recipient?: string;
  sender?: string;
  createdAt: string;
}

export default function ProfilePage() {
  const router = useRouter();
  const [user, setUser] = useState<User | null>(null);
  const [stats, setStats] = useState<UserStats | null>(null);
  const [activities, setActivities] = useState<Activity[]>([]);
  const [loading, setLoading] = useState(true);
  const [error, setError] = useState('');
  const [editMode, setEditMode] = useState(false);
  const [passwordMode, setPasswordMode] = useState(false);
  const [form, setForm] = useState({ 
    name: '', 
    email: '',
    currentPassword: '',
    newPassword: '',
    confirmPassword: ''
  });
  const [successMessage, setSuccessMessage] = useState('');
  const [activeTab, setActiveTab] = useState('profile');

  useEffect(() => {
    const token = localStorage.getItem('token');
    if (!token) {
      router.push('/auth');
      return;
    }

    fetchUserData(token);
    fetchUserStats(token);
    fetchUserActivity(token);
  }, [router]);

  const fetchUserData = async (token: string) => {
    try {
      const res = await fetch(`${API_URL}/api/users/profile`, {
        headers: {
          'Authorization': `Bearer ${token}`,
          'Content-Type': 'application/json'
        }
      });
      
      if (!res.ok) {
        if (res.status === 401) {
          localStorage.removeItem('token');
          router.push('/auth');
          return;
        }
        throw new Error('Failed to fetch user data');
      }
      
      const userData = await res.json();
      setUser(userData);
      setForm(prev => ({ 
        ...prev, 
        name: userData.name, 
        email: userData.email 
      }));
    } catch (err: any) {
      setError(err.message);
    } finally {
      setLoading(false);
    }
  };

  const fetchUserStats = async (token: string) => {
    try {
      const res = await fetch(`${API_URL}/api/users/stats`, {
        headers: {
          'Authorization': `Bearer ${token}`,
          'Content-Type': 'application/json'
        }
      });
      
      if (res.ok) {
        const data = await res.json();
        setStats(data);
      }
    } catch (err: any) {
      logger.apiError('Failed to fetch user stats', err);
    }
  };

  const fetchUserActivity = async (token: string) => {
    try {
      const res = await fetch(`${API_URL}/api/users/activity`, {
        headers: {
          'Authorization': `Bearer ${token}`,
          'Content-Type': 'application/json'
        }
      });
      
      if (res.ok) {
        const data = await res.json();
        setActivities(data.activities || []);
      }
    } catch (err: any) {
      logger.apiError('Failed to fetch user activity', err);
    }
  };

  const handleChange = (e: React.ChangeEvent<HTMLInputElement>) => {
    setForm({ ...form, [e.target.name]: e.target.value });
  };

  const handleSubmit = async (e: React.FormEvent) => {
    e.preventDefault();
    const token = localStorage.getItem('token');
    if (!token) {
      router.push('/auth');
      return;
    }

    try {
      if (passwordMode) {
        // Handle password change
        if (form.newPassword !== form.confirmPassword) {
          setError('New passwords do not match');
          return;
        }

        if (form.newPassword.length < 6) {
          setError('New password must be at least 6 characters long');
          return;
        }

        const res = await fetch(`${API_URL}/api/users/profile`, {
          method: 'PUT',
          headers: {
            'Authorization': `Bearer ${token}`,
            'Content-Type': 'application/json'
          },
          body: JSON.stringify({
            currentPassword: form.currentPassword,
            newPassword: form.newPassword
          })
        });

        if (!res.ok) {
          const errorData = await res.json();
          setError(errorData.message || 'Failed to update password');
          return;
        }

        setSuccessMessage('Password updated successfully');
        setPasswordMode(false);
        setForm(prev => ({ 
          ...prev, 
          currentPassword: '', 
          newPassword: '', 
          confirmPassword: '' 
        }));
      } else {
        // Handle profile update
        const res = await fetch(`${API_URL}/api/users/profile`, {
          method: 'PUT',
          headers: {
            'Authorization': `Bearer ${token}`,
            'Content-Type': 'application/json'
          },
          body: JSON.stringify({
            name: form.name,
            email: form.email
          })
        });

        if (!res.ok) {
          const errorData = await res.json();
          setError(errorData.message || 'Failed to update profile');
          return;
        }

        const updatedUser = await res.json();
        setUser(updatedUser);
        setSuccessMessage('Profile updated successfully');
        setEditMode(false);
      }
    } catch (err: any) {
      setError(err.message);
    }
  };

  const handleBack = () => {
    router.push('/dashboard');
  };

  const handleLogout = () => {
    localStorage.removeItem('token');
    router.push('/auth');
  };

  const clearMessages = () => {
    setError('');
    setSuccessMessage('');
  };

  const getStatusColor = (status: string) => {
    switch (status) {
      case 'completed': return 'text-green-600 bg-green-100';
      case 'pending': return 'text-yellow-600 bg-yellow-100';
      case 'failed': return 'text-red-600 bg-red-100';
      default: return 'text-gray-600 bg-gray-100';
    }
  };

  const getTypeIcon = (type: string) => {
    return type === 'send' ? (
      <svg className="w-5 h-5 text-red-500" fill="none" stroke="currentColor" viewBox="0 0 24 24">
        <path strokeLinecap="round" strokeLinejoin="round" strokeWidth={2} d="M12 19l9 2-9-18-9 18 9-2zm0 0v-8" />
      </svg>
    ) : (
      <svg className="w-5 h-5 text-green-500" fill="none" stroke="currentColor" viewBox="0 0 24 24">
        <path strokeLinecap="round" strokeLinejoin="round" strokeWidth={2} d="M12 5v14m0 0l-7-7m7 7l7-7" />
      </svg>
    );
  };

  if (loading) {
    return (
      <div className="min-h-screen flex items-center justify-center bg-gradient-to-br from-primary-50 to-secondary-50">
        <div className="text-center">
          <div className="animate-spin rounded-full h-12 w-12 border-b-2 border-primary-600 mx-auto"></div>
          <p className="mt-4 text-gray-600">Loading profile...</p>
        </div>
      </div>
    );
  }

  return (
    <div className="min-h-screen bg-gradient-to-br from-primary-50 to-secondary-50">
      {/* Header */}
      <header className="bg-white shadow-sm border-b">
        <div className="max-w-7xl mx-auto px-4 sm:px-6 lg:px-8">
          <div className="flex justify-between items-center py-4">
            <div className="flex items-center">
              <button
                onClick={handleBack}
                className="mr-4 p-2 text-gray-600 hover:text-gray-900"
              >
                <svg className="w-6 h-6" fill="none" stroke="currentColor" viewBox="0 0 24 24">
                  <path strokeLinecap="round" strokeLinejoin="round" strokeWidth={2} d="M15 19l-7-7 7-7" />
                </svg>
              </button>
              <h1 className="text-2xl font-bold text-primary-600">Profile</h1>
            </div>
            <button
              onClick={handleLogout}
              className="bg-red-600 text-white px-4 py-2 rounded-lg hover:bg-red-700 transition-colors"
            >
              Logout
            </button>
          </div>
        </div>
      </header>

      {/* Main Content */}
      <main className="max-w-7xl mx-auto px-4 sm:px-6 lg:px-8 py-8">
        {/* Stats Cards */}
        {stats && (
          <div className="grid grid-cols-1 md:grid-cols-4 gap-6 mb-8">
            <div className="bg-white rounded-lg shadow-md p-6">
              <h3 className="text-sm font-medium text-gray-500">Total Transactions</h3>
              <p className="text-2xl font-bold text-gray-900">{stats.totalTransactions}</p>
            </div>
            <div className="bg-white rounded-lg shadow-md p-6">
              <h3 className="text-sm font-medium text-gray-500">Sent</h3>
              <p className="text-2xl font-bold text-red-600">${stats.sentAmount.toFixed(2)}</p>
              <p className="text-sm text-gray-500">{stats.sentTransactions} transactions</p>
            </div>
            <div className="bg-white rounded-lg shadow-md p-6">
              <h3 className="text-sm font-medium text-gray-500">Received</h3>
              <p className="text-2xl font-bold text-green-600">${stats.receivedAmount.toFixed(2)}</p>
              <p className="text-sm text-gray-500">{stats.receivedTransactions} transactions</p>
            </div>
            <div className="bg-white rounded-lg shadow-md p-6">
              <h3 className="text-sm font-medium text-gray-500">Net Amount</h3>
              <p className={`text-2xl font-bold ${stats.netAmount >= 0 ? 'text-green-600' : 'text-red-600'}`}>
                ${stats.netAmount.toFixed(2)}
              </p>
              <p className="text-sm text-gray-500">This month: {stats.thisMonthTransactions}</p>
            </div>
          </div>
        )}

        {/* Tab Navigation */}
        <div className="bg-white rounded-lg shadow-md mb-8">
          <div className="border-b border-gray-200">
            <nav className="flex space-x-8 px-6">
              <button
                onClick={() => setActiveTab('profile')}
                className={`py-4 px-1 border-b-2 font-medium text-sm ${
                  activeTab === 'profile'
                    ? 'border-primary-500 text-primary-600'
                    : 'border-transparent text-gray-500 hover:text-gray-700 hover:border-gray-300'
                }`}
              >
                Account Information
              </button>
              <button
                onClick={() => setActiveTab('security')}
                className={`py-4 px-1 border-b-2 font-medium text-sm ${
                  activeTab === 'security'
                    ? 'border-primary-500 text-primary-600'
                    : 'border-transparent text-gray-500 hover:text-gray-700 hover:border-gray-300'
                }`}
              >
                Security Settings
              </button>
              <button
                onClick={() => setActiveTab('activity')}
                className={`py-4 px-1 border-b-2 font-medium text-sm ${
                  activeTab === 'activity'
                    ? 'border-primary-500 text-primary-600'
                    : 'border-transparent text-gray-500 hover:text-gray-700 hover:border-gray-300'
                }`}
              >
                Recent Activity
              </button>
            </nav>
          </div>

          <div className="p-6">
            {error && (
              <div className="mb-4 p-4 bg-red-50 border border-red-200 rounded-lg">
                <p className="text-red-800">{error}</p>
                <button onClick={clearMessages} className="text-red-600 hover:text-red-800 text-sm mt-2">
                  Dismiss
                </button>
              </div>
            )}

            {successMessage && (
              <div className="mb-4 p-4 bg-green-50 border border-green-200 rounded-lg">
                <p className="text-green-800">{successMessage}</p>
                <button onClick={clearMessages} className="text-green-600 hover:text-green-800 text-sm mt-2">
                  Dismiss
                </button>
              </div>
            )}

            {/* Profile Tab */}
            {activeTab === 'profile' && (
              <div className="space-y-6">
                <div>
                  <h2 className="text-xl font-semibold text-gray-900 mb-2">Account Information</h2>
                  <p className="text-gray-600">Manage your account details and preferences.</p>
                </div>

                {editMode ? (
                  <form onSubmit={handleSubmit} className="space-y-6">
                    <div>
                      <label className="block text-gray-700 mb-2 font-medium">Name</label>
                      <input
                        type="text"
                        name="name"
                        value={form.name}
                        onChange={handleChange}
                        className="w-full border border-gray-300 rounded-lg px-4 py-3 focus:outline-none focus:ring-2 focus:ring-primary-500 focus:border-transparent"
                        required
                      />
                    </div>

                    <div>
                      <label className="block text-gray-700 mb-2 font-medium">Email</label>
                      <input
                        type="email"
                        name="email"
                        value={form.email}
                        onChange={handleChange}
                        className="w-full border border-gray-300 rounded-lg px-4 py-3 focus:outline-none focus:ring-2 focus:ring-primary-500 focus:border-transparent"
                        required
                      />
                    </div>

                    <div className="flex space-x-4">
                      <button
                        type="button"
                        onClick={() => setEditMode(false)}
                        className="flex-1 bg-gray-200 text-gray-700 py-3 rounded-lg font-semibold hover:bg-gray-300 transition-colors"
                      >
                        Cancel
                      </button>
                      <button
                        type="submit"
                        className="flex-1 bg-primary-600 text-white py-3 rounded-lg font-semibold hover:bg-primary-700 transition-colors"
                      >
                        Save Changes
                      </button>
                    </div>
                  </form>
                ) : (
                  <div className="space-y-6">
                    <div>
                      <label className="block text-gray-700 mb-2 font-medium">Name</label>
                      <p className="text-gray-900 py-3 px-4 bg-gray-50 rounded-lg">{user?.name}</p>
                    </div>

                    <div>
                      <label className="block text-gray-700 mb-2 font-medium">Email</label>
                      <p className="text-gray-900 py-3 px-4 bg-gray-50 rounded-lg">{user?.email}</p>
                    </div>

                    <div>
                      <label className="block text-gray-700 mb-2 font-medium">Member Since</label>
                      <p className="text-gray-900 py-3 px-4 bg-gray-50 rounded-lg">
                        {user?.createdAt ? new Date(user.createdAt).toLocaleDateString() : 'N/A'}
                      </p>
                    </div>

                    <div>
                      <label className="block text-gray-700 mb-2 font-medium">Account ID</label>
                      <p className="text-gray-900 py-3 px-4 bg-gray-50 rounded-lg font-mono text-sm">{user?.id}</p>
                    </div>

                    <button
                      onClick={() => setEditMode(true)}
                      className="w-full bg-primary-600 text-white py-3 rounded-lg font-semibold hover:bg-primary-700 transition-colors"
                    >
                      Edit Profile
                    </button>
                  </div>
                )}
              </div>
            )}

            {/* Security Tab */}
            {activeTab === 'security' && (
              <div className="space-y-6">
                <div>
                  <h2 className="text-xl font-semibold text-gray-900 mb-2">Security Settings</h2>
                  <p className="text-gray-600">Update your password and security preferences.</p>
                </div>

                {passwordMode ? (
                  <form onSubmit={handleSubmit} className="space-y-6">
                    <div>
                      <label className="block text-gray-700 mb-2 font-medium">Current Password</label>
                      <input
                        type="password"
                        name="currentPassword"
                        value={form.currentPassword}
                        onChange={handleChange}
                        className="w-full border border-gray-300 rounded-lg px-4 py-3 focus:outline-none focus:ring-2 focus:ring-primary-500 focus:border-transparent"
                        required
                      />
                    </div>

                    <div>
                      <label className="block text-gray-700 mb-2 font-medium">New Password</label>
                      <input
                        type="password"
                        name="newPassword"
                        value={form.newPassword}
                        onChange={handleChange}
                        className="w-full border border-gray-300 rounded-lg px-4 py-3 focus:outline-none focus:ring-2 focus:ring-primary-500 focus:border-transparent"
                        required
                      />
                    </div>

                    <div>
                      <label className="block text-gray-700 mb-2 font-medium">Confirm New Password</label>
                      <input
                        type="password"
                        name="confirmPassword"
                        value={form.confirmPassword}
                        onChange={handleChange}
                        className="w-full border border-gray-300 rounded-lg px-4 py-3 focus:outline-none focus:ring-2 focus:ring-primary-500 focus:border-transparent"
                        required
                      />
                    </div>

                    <div className="flex space-x-4">
                      <button
                        type="button"
                        onClick={() => setPasswordMode(false)}
                        className="flex-1 bg-gray-200 text-gray-700 py-3 rounded-lg font-semibold hover:bg-gray-300 transition-colors"
                      >
                        Cancel
                      </button>
                      <button
                        type="submit"
                        className="flex-1 bg-primary-600 text-white py-3 rounded-lg font-semibold hover:bg-primary-700 transition-colors"
                      >
                        Update Password
                      </button>
                    </div>
                  </form>
                ) : (
                  <div className="space-y-6">
                    <div className="p-4 bg-blue-50 rounded-lg">
                      <h3 className="text-sm font-medium text-blue-900 mb-2">Account Security</h3>
                      <p className="text-sm text-blue-800 mb-3">
                        Your account is protected with industry-standard security measures.
                      </p>
                      <div className="space-y-2 text-sm text-blue-800">
                        <p>• Password is securely hashed</p>
                        <p>• JWT tokens for session management</p>
                        <p>• HTTPS encryption for all communications</p>
                      </div>
                    </div>

                    <button
                      onClick={() => setPasswordMode(true)}
                      className="w-full bg-yellow-600 text-white py-3 rounded-lg font-semibold hover:bg-yellow-700 transition-colors"
                    >
                      Change Password
                    </button>
                  </div>
                )}
              </div>
            )}

            {/* Activity Tab */}
            {activeTab === 'activity' && (
              <div className="space-y-6">
                <div>
                  <h2 className="text-xl font-semibold text-gray-900 mb-2">Recent Activity</h2>
                  <p className="text-gray-600">View your recent transactions and account activity.</p>
                </div>

                {activities.length === 0 ? (
                  <div className="text-center py-12">
                    <svg className="mx-auto h-12 w-12 text-gray-400" fill="none" stroke="currentColor" viewBox="0 0 24 24">
                      <path strokeLinecap="round" strokeLinejoin="round" strokeWidth={2} d="M9 12h6m-6 4h6m2 5H7a2 2 0 01-2-2V5a2 2 0 012-2h5.586a1 1 0 01.707.293l5.414 5.414a1 1 0 01.293.707V19a2 2 0 01-2 2z" />
                    </svg>
                    <h3 className="mt-2 text-sm font-medium text-gray-900">No activity yet</h3>
                    <p className="mt-1 text-sm text-gray-500">Your transaction history will appear here.</p>
                  </div>
                ) : (
                  <div className="space-y-4">
                    {activities.map((activity) => (
                      <div key={activity.id} className="flex items-center justify-between p-4 bg-gray-50 rounded-lg">
                        <div className="flex items-center space-x-4">
                          {getTypeIcon(activity.type)}
                          <div>
                            <p className="font-medium text-gray-900">
                              {activity.type === 'send' ? 'Sent' : 'Received'} ${activity.amount.toFixed(2)}
                            </p>
                            <p className="text-sm text-gray-500">
                              {activity.description || `${activity.type === 'send' ? 'To' : 'From'}: ${activity.recipient || activity.sender || 'Unknown'}`}
                            </p>
                            <p className="text-xs text-gray-400">
                              {new Date(activity.createdAt).toLocaleDateString()}
                            </p>
                          </div>
                        </div>
                        <span className={`px-2 py-1 rounded-full text-xs font-medium ${getStatusColor(activity.status)}`}>
                          {activity.status}
                        </span>
                      </div>
                    ))}
                  </div>
                )}
              </div>
            )}
          </div>
        </div>
      </main>
    </div>
  );
} <|MERGE_RESOLUTION|>--- conflicted
+++ resolved
@@ -2,12 +2,9 @@
 
 import React, { useState, useEffect } from 'react';
 import { useRouter } from 'next/navigation';
-<<<<<<< HEAD
-import logger from '@/utils/logger';
-=======
 import { User, Mail, Phone, MapPin, Edit, Save, X } from 'lucide-react';
 import { API_CONFIG } from '@/config/api';
->>>>>>> 5df23f22
+
 
 const API_URL = API_CONFIG.BASE_URL;
 
